// Copyright (c) 2011 The LevelDB Authors. All rights reserved.
// Use of this source code is governed by a BSD-style license that can be
// found in the LICENSE file. See the AUTHORS file for names of contributors.

#include "db/db_iter.h"

#include "db/filename.h"
#include "db/db_impl.h"
#include "db/dbformat.h"
#include "hyperleveldb/env.h"
#include "hyperleveldb/iterator.h"
#include "port/port.h"
#include "util/logging.h"
#include "util/mutexlock.h"
#include "util/random.h"

namespace leveldb {

#if 0
static void DumpInternalIter(Iterator* iter) {
  for (iter->SeekToFirst(); iter->Valid(); iter->Next()) {
    ParsedInternalKey k;
    if (!ParseInternalKey(iter->key(), &k)) {
      fprintf(stderr, "Corrupt '%s'\n", EscapeString(iter->key()).c_str());
    } else {
      fprintf(stderr, "@ '%s'\n", k.DebugString().c_str());
    }
  }
}
#endif

namespace {

// Memtables and sstables that make the DB representation contain
// (userkey,seq,type) => uservalue entries.  DBIter
// combines multiple entries for the same userkey found in the DB
// representation into a single entry while accounting for sequence
// numbers, deletion markers, overwrites, etc.
class DBIter: public Iterator {
 public:
  // Which direction is the iterator currently moving?
  // (1) When moving forward, the internal iterator is positioned at
  //     the exact entry that yields this->key(), this->value()
  // (2) When moving backwards, the internal iterator is positioned
  //     just before all entries whose user key == this->key().
  enum Direction {
    kForward,
    kReverse
  };

  DBIter(DBImpl* db, const Comparator* cmp, Iterator* iter, SequenceNumber s,
         uint32_t seed)
      : db_(db),
        user_comparator_(cmp),
        iter_(iter),
        sequence_(s),
        direction_(kForward),
        valid_(false),
        rnd_(seed),
        bytes_counter_(RandomPeriod()) {
  }
  virtual ~DBIter() {
    delete iter_;
  }
  virtual bool Valid() const { return valid_; }
  virtual Slice key() const {
    assert(valid_);
    return (direction_ == kForward) ? ExtractUserKey(iter_->key()) : saved_key_;
  }
  virtual Slice value() const {
    assert(valid_);
    return (direction_ == kForward) ? iter_->value() : saved_value_;
  }
  virtual Status status() const {
    if (status_.ok()) {
      return iter_->status();
    } else {
      return status_;
    }
  }

  virtual void Next();
  virtual void Prev();
  virtual void Seek(const Slice& target);
  virtual void SeekToFirst();
  virtual void SeekToLast();

 private:
  void FindNextUserEntry(bool skipping, std::string* skip);
  void FindPrevUserEntry();
  bool ParseKey(ParsedInternalKey* key);

  inline void SaveKey(const Slice& k, std::string* dst) {
    dst->assign(k.data(), k.size());
  }

  inline void ClearSavedValue() {
    if (saved_value_.capacity() > 1048576) {
      std::string empty;
      swap(empty, saved_value_);
    } else {
      saved_value_.clear();
    }
  }

  // Pick next gap with average value of config::kReadBytesPeriod.
  ssize_t RandomPeriod() {
    return rnd_.Uniform(2*config::kReadBytesPeriod);
  }

  DBImpl* db_;
  const Comparator* const user_comparator_;
  Iterator* const iter_;
  SequenceNumber const sequence_;

  Status status_;
  std::string saved_key_;     // == current key when direction_==kReverse
  std::string saved_value_;   // == current raw value when direction_==kReverse
  Direction direction_;
  bool valid_;

  Random rnd_;
  ssize_t bytes_counter_;

  // No copying allowed
  DBIter(const DBIter&);
  void operator=(const DBIter&);
};

inline bool DBIter::ParseKey(ParsedInternalKey* ikey) {
  Slice k = iter_->key();
  ssize_t n = k.size() + iter_->value().size();
  bytes_counter_ -= n;
  while (bytes_counter_ < 0) {
    bytes_counter_ += RandomPeriod();
    db_->RecordReadSample(k);
  }
  if (!ParseInternalKey(k, ikey)) {
    status_ = Status::Corruption("corrupted internal key in DBIter");
    return false;
  } else {
    return true;
  }
}

void DBIter::Next() {
  assert(valid_);

  // Temporarily use saved_key_ as storage for key to skip.
  std::string* skip = &saved_key_;

  if (direction_ == kReverse) {  // Switch directions?
    direction_ = kForward;
    // iter_ is pointing just before the entries for this->key(),
    // so advance into the range of entries for this->key() and then
    // use the normal skipping code below.
    if (!iter_->Valid()) {
      iter_->SeekToFirst();
    } else {
      iter_->Next();
    }
    if (!iter_->Valid()) {
      valid_ = false;
      saved_key_.clear();
      return;
    }
<<<<<<< HEAD
  } else {
    // if we did not reverse direction, save the current key as the one which we
    // must advance past.  If we did reverse direction, it's already been set,
    // so we don't need to do it.  This conditional solves upstream issue #200.
    SaveKey(ExtractUserKey(iter_->key()), skip);
  }

  FindNextUserEntry(true, skip);
=======
    // saved_key_ already contains the key to skip past.
  } else {
    // Store in saved_key_ the current key so we skip it below.
    SaveKey(ExtractUserKey(iter_->key()), &saved_key_);
  }

  FindNextUserEntry(true, &saved_key_);
>>>>>>> 0b9a89f4
}

void DBIter::FindNextUserEntry(bool skipping, std::string* skip) {
  // Loop until we hit an acceptable entry to yield
  assert(iter_->Valid());
  assert(direction_ == kForward);
  do {
    ParsedInternalKey ikey;
    if (ParseKey(&ikey) && ikey.sequence <= sequence_) {
      switch (ikey.type) {
        case kTypeDeletion:
          // Arrange to skip all upcoming entries for this key since
          // they are hidden by this deletion.
          SaveKey(ikey.user_key, skip);
          skipping = true;
          break;
        case kTypeValue:
          if (skipping &&
              user_comparator_->Compare(ikey.user_key, *skip) <= 0) {
            // Entry hidden
          } else {
            valid_ = true;
            saved_key_.clear();
            return;
          }
          break;
      }
    }
    iter_->Next();
  } while (iter_->Valid());
  saved_key_.clear();
  valid_ = false;
}

void DBIter::Prev() {
  assert(valid_);

  if (direction_ == kForward) {  // Switch directions?
    // iter_ is pointing at the current entry.  Scan backwards until
    // the key changes so we can use the normal reverse scanning code.
    assert(iter_->Valid());  // Otherwise valid_ would have been false
    SaveKey(ExtractUserKey(iter_->key()), &saved_key_);
    while (true) {
      iter_->Prev();
      if (!iter_->Valid()) {
        valid_ = false;
        saved_key_.clear();
        ClearSavedValue();
        return;
      }
      if (user_comparator_->Compare(ExtractUserKey(iter_->key()),
                                    saved_key_) < 0) {
        break;
      }
    }
    direction_ = kReverse;
  }

  FindPrevUserEntry();
}

void DBIter::FindPrevUserEntry() {
  assert(direction_ == kReverse);

  ValueType value_type = kTypeDeletion;
  if (iter_->Valid()) {
    do {
      ParsedInternalKey ikey;
      if (ParseKey(&ikey) && ikey.sequence <= sequence_) {
        if ((value_type != kTypeDeletion) &&
            user_comparator_->Compare(ikey.user_key, saved_key_) < 0) {
          // We encountered a non-deleted value in entries for previous keys,
          break;
        }
        value_type = ikey.type;
        if (value_type == kTypeDeletion) {
          saved_key_.clear();
          ClearSavedValue();
        } else {
          Slice raw_value = iter_->value();
          if (saved_value_.capacity() > raw_value.size() + 1048576) {
            std::string empty;
            swap(empty, saved_value_);
          }
          SaveKey(ExtractUserKey(iter_->key()), &saved_key_);
          saved_value_.assign(raw_value.data(), raw_value.size());
        }
      }
      iter_->Prev();
    } while (iter_->Valid());
  }

  if (value_type == kTypeDeletion) {
    // End
    valid_ = false;
    saved_key_.clear();
    ClearSavedValue();
    direction_ = kForward;
  } else {
    valid_ = true;
  }
}

void DBIter::Seek(const Slice& target) {
  direction_ = kForward;
  ClearSavedValue();
  saved_key_.clear();
  AppendInternalKey(
      &saved_key_, ParsedInternalKey(target, sequence_, kValueTypeForSeek));
  iter_->Seek(saved_key_);
  if (iter_->Valid()) {
    FindNextUserEntry(false, &saved_key_ /* temporary storage */);
  } else {
    valid_ = false;
  }
}

void DBIter::SeekToFirst() {
  direction_ = kForward;
  ClearSavedValue();
  iter_->SeekToFirst();
  if (iter_->Valid()) {
    FindNextUserEntry(false, &saved_key_ /* temporary storage */);
  } else {
    valid_ = false;
  }
}

void DBIter::SeekToLast() {
  direction_ = kReverse;
  ClearSavedValue();
  iter_->SeekToLast();
  FindPrevUserEntry();
}

}  // anonymous namespace

Iterator* NewDBIterator(
    DBImpl* db,
    const Comparator* user_key_comparator,
    Iterator* internal_iter,
    SequenceNumber sequence,
    uint32_t seed) {
  return new DBIter(db, user_key_comparator, internal_iter, sequence, seed);
}

}  // namespace leveldb<|MERGE_RESOLUTION|>--- conflicted
+++ resolved
@@ -164,16 +164,6 @@
       saved_key_.clear();
       return;
     }
-<<<<<<< HEAD
-  } else {
-    // if we did not reverse direction, save the current key as the one which we
-    // must advance past.  If we did reverse direction, it's already been set,
-    // so we don't need to do it.  This conditional solves upstream issue #200.
-    SaveKey(ExtractUserKey(iter_->key()), skip);
-  }
-
-  FindNextUserEntry(true, skip);
-=======
     // saved_key_ already contains the key to skip past.
   } else {
     // Store in saved_key_ the current key so we skip it below.
@@ -181,7 +171,6 @@
   }
 
   FindNextUserEntry(true, &saved_key_);
->>>>>>> 0b9a89f4
 }
 
 void DBIter::FindNextUserEntry(bool skipping, std::string* skip) {
